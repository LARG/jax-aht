import os
import logging

import jax
import jax.numpy as jnp

<<<<<<< HEAD
from common.mlp_actor_critic import ActorCritic
from common.s5_actor_critic import S5ActorCritic
from fcp.utils import load_checkpoints, save_train_run
from fcp.vis_utils import plot_eval_metrics
=======
>>>>>>> 1bd96009
from envs import make_env
from envs.log_wrapper import LogWrapper
from common.mlp_actor_critic import ActorCritic
from common.s5_actor_critic import S5ActorCritic, StackedEncoderModel, init_S5SSM, make_DPLR_HiPPO
from common.rnn_actor_critic import RNNActorCritic, ScannedRNN
from common.save_load_utils import load_checkpoints, save_train_run
from common.plot_utils import plot_eval_metrics

log = logging.getLogger(__name__)

def eval_ego_agent(base_config, ego_config, partner_config, 
                   ego_checkpoints, partner_checkpoints, 
                   num_episodes: int, ego_net_type: str = "s5"
                   ):
    '''
    ego_checkpoints: a pytree where each leaf contains N seeds, and M checkpoints of trained ego (FCP) agents 
                    (e.g. {"params": <pytree with leaves of shape (N, M, ...)>})
    partner_checkpoints: a pytree where each leaf contains N seeds, and M checkpoints of trained IPPO agents.
                    All eval checkpoints are treated as one pool of partners.
    For each ego agent (each seed, each checkpoint) we evaluate it against every eval checkpoint partner in the pool,
    running num_episodes per pairing.
    
    ego_net_type: str, one of ["mlp", "rnn", "s5"] to specify which actor critic architecture to use for the ego agent.
    
    Returns a dictionary with key "episode_returns" whose value is a jnp.array of shape 
       (num_ego_seeds, num_ego_ckpts, num_partner_total, num_episodes)
    '''
    # --- 1. Prepare the environment ---
    env = make_env(base_config["ENV_NAME"], base_config["ENV_KWARGS"])
    env = LogWrapper(env)
    num_agents = env.num_agents
    assert num_agents == 2, "This eval code assumes exactly 2 agents."

    # --- 2. Build the networks ---
    if ego_net_type == "mlp":
        ego_net = ActorCritic(env.action_space(env.agents[0]).n)
    elif ego_net_type == "rnn":
        ego_net = RNNActorCritic(action_dim=env.action_space(env.agents[0]).n,
                                fc_hidden_dim=ego_config["FC_HIDDEN_DIM"],
                                gru_hidden_dim=ego_config["GRU_HIDDEN_DIM"])
    elif ego_net_type == "s5":
        # Initialize S5 specific parameters
        d_model = ego_config["S5_D_MODEL"]
        ssm_size = ego_config["S5_SSM_SIZE"]
        n_layers = ego_config["S5_N_LAYERS"]
        blocks = ego_config["S5_BLOCKS"]
        block_size = int(ssm_size / blocks)

        Lambda, _, _, V,  _ = make_DPLR_HiPPO(ssm_size)
        block_size = block_size // 2
        ssm_size = ssm_size // 2
        Lambda = Lambda[:block_size]
        V = V[:, :block_size]
        Vinv = V.conj().T

        ssm_init_fn = init_S5SSM(H=d_model,
                                 P=ssm_size,
                                 Lambda_re_init=Lambda.real,
                                 Lambda_im_init=Lambda.imag,
                                 V=V,
                                 Vinv=Vinv)
        
        ego_net = S5ActorCritic(env.action_space(env.agents[0]).n, 
                               config=ego_config, 
                               ssm_init_fn=ssm_init_fn,
                               fc_hidden_dim=ego_config["S5_ACTOR_CRITIC_HIDDEN_DIM"],
                               ssm_hidden_dim=ego_config["S5_SSM_SIZE"])
    else:
        raise ValueError(f"Unknown ego_net_type: {ego_net_type}")
    
    partner_net = ActorCritic(env.action_space(env.agents[1]).n)

    # --- 3. Process checkpoints ---
    # ego_checkpoints: each leaf shape (n_ego, m_ego, ...); extract dimensions.
    ego_params = ego_checkpoints
    sample_leaf = jax.tree_util.tree_leaves(ego_params)[0]
    n_ego, m_ego = sample_leaf.shape[:2]

    # For eval checkpoints, flatten the first two dims to form a partner pool.
    def flatten_ckpt(x):
        return x.reshape(-1, *x.shape[2:])
    
    eval_params_flat = jax.tree.map(flatten_ckpt, partner_checkpoints["params"])
    sample_leaf_eval = jax.tree_util.tree_leaves(eval_params_flat)[0]
    num_partner_total = sample_leaf_eval.shape[0]

    # We'll use a fixed maximum step count per episode.
    max_episode_steps = base_config["NUM_STEPS"] 

    # --- 4. Inner evaluation functions (without jit) ---
    def run_single_episode(rng, ego_param, partner_param):
        # Reset the env.
        rng, reset_rng = jax.random.split(rng)
        obs, env_state = env.reset(reset_rng)
        # Do one step to get a dummy info structure.
        rng, act_rng, part_rng, step_rng = jax.random.split(rng, 4)
        
        # Get available actions for agent 0 from environment state
        avail_actions = env.get_avail_actions(env_state.env_state)
        avail_actions = jax.lax.stop_gradient(avail_actions)
        avail_actions_0 = avail_actions["agent_0"].astype(jnp.float32)
        avail_actions_1 = avail_actions["agent_1"].astype(jnp.float32)
        
        # Initialize hidden state if needed
        if ego_net_type in ["rnn", "s5"]:
            if ego_net_type == "rnn":
                init_hstate_0 = ScannedRNN.initialize_carry(1, ego_config["GRU_HIDDEN_DIM"])
            else:  # s5
                init_hstate_0 = StackedEncoderModel.initialize_carry(1, ssm_size, n_layers)
            
            # Prepare inputs for ego agent
            rnn_input_0 = (
                obs["agent_0"].reshape(1, 1, -1),
                jnp.zeros((1, 1), dtype=bool),
                avail_actions_0
            )
            hstate_0, pi0, _ = ego_net.apply(ego_param, init_hstate_0, rnn_input_0)
            act0 = pi0.sample(seed=act_rng).squeeze()
        else:  # mlp
            pi0, _ = ego_net.apply(ego_param, (obs["agent_0"], avail_actions_0))
            act0 = pi0.sample(seed=act_rng)
        
        # Get partner action
        pi1, _ = partner_net.apply({'params': partner_param}, (obs["agent_1"], avail_actions_1))
        act1 = pi1.sample(seed=part_rng)
        
        # Step environment
        both_actions = [act0, act1]
        env_act = {k: both_actions[i] for i, k in enumerate(env.agents)}
        _, _, _, _, dummy_info = env.step(step_rng, env_state, env_act)

        # We'll use a scan to iterate steps until the episode is done.
        ep_ts = 1
        if ego_net_type in ["rnn", "s5"]:
            init_carry = (ep_ts, env_state, obs, rng, jnp.array(False), hstate_0, dummy_info)
        else:
            init_carry = (ep_ts, env_state, obs, rng, jnp.array(False), dummy_info)

        def scan_step(carry, _):
            def take_step(carry_step):
                if ego_net_type in ["rnn", "s5"]:
                    ep_ts, env_state, obs, rng, done_flag, hstate_0, last_info = carry_step
                else:
                    ep_ts, env_state, obs, rng, done_flag, last_info = carry_step
                
                rng, act_rng, part_rng, step_rng = jax.random.split(rng, 4)
                
                # Get available actions
                avail_actions = env.get_avail_actions(env_state.env_state)
                avail_actions = jax.lax.stop_gradient(avail_actions)
                avail_actions_0 = avail_actions["agent_0"].astype(jnp.float32)
                avail_actions_1 = avail_actions["agent_1"].astype(jnp.float32)
                
                if ego_net_type in ["rnn", "s5"]:
                    # Prepare inputs for ego agent
                    rnn_input_0 = (
                        obs["agent_0"].reshape(1, 1, -1),
                        jnp.zeros((1, 1), dtype=bool),
                        avail_actions_0
                    )
                    hstate_0, pi0, _ = ego_net.apply(ego_param, hstate_0, rnn_input_0)
                    act0 = pi0.sample(seed=act_rng).squeeze()
                else:  # mlp
                    pi0, _ = ego_net.apply(ego_param, (obs["agent_0"], avail_actions_0))
                    act0 = pi0.sample(seed=act_rng)
                
                pi1, _ = partner_net.apply({'params': partner_param}, (obs["agent_1"], avail_actions_1))
                act1 = pi1.sample(seed=part_rng)
                both_actions = [act0, act1]
                env_act = {k: both_actions[i] for i, k in enumerate(env.agents)}
                obs_next, env_state_next, reward, done, info = env.step(step_rng, env_state, env_act)

                if ego_net_type in ["rnn", "s5"]:
                    return (ep_ts + 1, env_state_next, obs_next, rng, done["__all__"], hstate_0, info)
                else:
                    return (ep_ts + 1, env_state_next, obs_next, rng, done["__all__"], info)
            
            if ego_net_type in ["rnn", "s5"]:
                _, _, _, _, done_flag, _, _ = carry
            else:
                _, _, _, _, done_flag, _ = carry
                
            new_carry = jax.lax.cond(
                done_flag,
                # if done, return the carry. Else, take a step.
                lambda curr_carry: curr_carry,
                take_step,
                operand=carry
            )
            return new_carry, None

        final_carry, _ = jax.lax.scan(
            scan_step, init_carry, None, length=max_episode_steps)
        # Return the final info (which includes the episode return via LogWrapper).
        final_info = final_carry[-1]
        return final_info

    def run_episodes(rng, ego_param, partner_param, num_eps):
        def body_fn(carry, _):
            rng = carry
            rng, ep_rng = jax.random.split(rng)
            ep_info = run_single_episode(ep_rng, ego_param, partner_param)
            return rng, ep_info
        rng, ep_infos = jax.lax.scan(body_fn, rng, None, length=num_eps)
        return ep_infos  # each leaf has shape (num_eps, ...)

    def eval_pair_fn(rng, ego_param, partner_param):
        return run_episodes(rng, ego_param, partner_param, num_episodes)

    # --- 5. Outer function to be jitted and vmapped over ego agent seeds ---
    @jax.jit
    def outer_eval(rngs):
        """
        rngs: an array of shape (n_ego, key), one key per ego agent seed.
        Returns a pytree with leaves of shape (n_ego, m_ego, num_partner_total, num_episodes, ...).
        """
        # For each seed, use its corresponding fcp parameters.
        # Here, ego_params has shape (n_ego, m_ego, ...).
        def eval_ego_seed(rng, ego_params_seed):
            '''Evaluate all checkpoints (m_ego) for a single ego agent seed against 
            all eval partners (num_partner_total).'''
            # For each checkpoint (m_ego) we need a set of rng keys for evaluation against all eval partners.
            total_rngs = jax.random.split(rng, m_ego * num_partner_total)
            total_rngs = total_rngs.reshape(m_ego, num_partner_total, -1)
            # For one checkpoint, evaluate over the partner pool defined by eval_params_flat, 
            # which has shape (num_partner_total, ...)
            def eval_for_checkpoint(ego_param, rngs_ckpt):
                return jax.vmap(
                    lambda rng, partner_param: eval_pair_fn(rng, ego_param, partner_param),
                    in_axes=(0, 0)
                )(rngs_ckpt, eval_params_flat)
<<<<<<< HEAD
            # Vmap over the m_fcp checkpoints.
            return jax.vmap(eval_for_checkpoint, in_axes=(0, 0))(fcp_params_seed, total_rngs)
        return jax.vmap(eval_fcp_seed, in_axes=(0, 0))(rngs, fcp_params)
=======
            # Vmap over the m_ego checkpoints.
            return jax.vmap(eval_for_checkpoint, in_axes=(0, 0))(ego_params_seed, total_rngs)
        return jax.vmap(eval_ego_seed, in_axes=(0, 0))(rngs, ego_params)
>>>>>>> 1bd96009

    # --- 6. JIT-compile and run ---
    base_rng = jax.random.PRNGKey(base_config["SEED"])
    # Prepare one RNG per FCP seed (n_ego total).
    rngs = jax.random.split(base_rng, n_ego)
    with jax.disable_jit(False):
        eval_metrics = outer_eval(rngs)
    # eval_metrics has shape: (n_ego, m_ego, num_partner_total, num_episodes, ...info)
    return eval_metrics

def main(base_config, ego_config, partner_config, 
         eval_savedir, ego_ckpts, train_partner_ckpts, test_partner_ckpts=None, 
         num_episodes=32, ego_net_type="s5", metric_names=("returned_episode_returns")):
    '''
    base_config: config dict specifying evaluation parameters
    ego_config: config dict containing parameters to initialize ego agent
    partner_config: config dict containing parameters to initialize partner agent
    eval_savedir: path to save eval metrics
    ego_ckpts: pytree of ego agent checkpoints
    train_partner_ckpts: pytree of train partner checkpoints
    test_partner_ckpts: pytree of test partner checkpoints
    ego_net_type: str, one of ["mlp", "rnn", "s5"] to specify which actor critic architecture to use for the ego agent.
    metric_names: tuple of str, names of metrics to evaluate
    '''
    eval_res = {}
    eval_res["train"] = eval_ego_agent(base_config, ego_config, partner_config, ego_ckpts, train_partner_ckpts, 
                                       num_episodes=num_episodes, ego_net_type=ego_net_type)
    if test_partner_ckpts is not None:
        eval_res["test"] = eval_ego_agent(base_config, ego_config, partner_config, ego_ckpts, test_partner_ckpts, 
        num_episodes=num_episodes, ego_net_type=ego_net_type)
    
    for k, eval_metrics in eval_res.items():
        # save metric data
        savepath = save_train_run(eval_metrics, eval_savedir, savename=f"{k}_eval_metrics")
        log.info(f"Saved {k} eval metrics to {savepath}")
        # each submetric shape is (num_ego_seeds, num_ego_ckpts, num_partner_ckpts, episodes, num_agents)
        # the ego agent is always agent 0, the partner is agent 1
        for metric_name in metric_names:
            plot_eval_metrics(eval_metrics, metric_name=metric_name, agent_idx=0)

        # print metrics
        num_ego_ckpts = eval_metrics["returned_episode_returns"].shape[1]
        for ego_ckpt_idx in range(num_ego_ckpts):
            for metric_name in metric_names:
                metric_arr = eval_metrics[metric_name][:, ego_ckpt_idx, :, :, 0]
                log.info(f"Ego agent ckpt {ego_ckpt_idx}. {metric_name}: {metric_arr.mean()}, std: {metric_arr.std()}")
            log.info("#####\n")


if __name__ == "__main__":
    # set hyperparameters:
    base_config = {
        "ENV_NAME": "lbf",
        "ENV_KWARGS": {
        },
        "NUM_STEPS": 128, # max episode steps
        "SEED": 12345
    }
    partner_config = {}
    ego_config = {
        "S5_ACTOR_CRITIC_HIDDEN_DIM": 64,
        "S5_D_MODEL": 16,
        "S5_SSM_SIZE": 16,
        "S5_N_LAYERS": 2,
        "S5_BLOCKS": 1,
        "S5_ACTIVATION": "full_glu",
        "S5_DO_NORM": True,
        "S5_PRENORM": True,
        "S5_DO_GTRXL_NORM": True,
    }

    # load checkpoints
    train_partner_path = "results/lbf/debug/2025-03-17_23-12-43/train_partners.pkl"
    train_partner_ckpts = load_checkpoints(train_partner_path)

    # eval_partner_path = "results/lbf/debug/2025-03-17_23-12-43/train_partners.pkl"
    # test_partner_ckpts = load_checkpoints(eval_partner_path)

    ego_path = "results/lbf/fcp_s5/2025-03-31_15-02-23/fcp_train.pkl"
    ego_net_type = "s5"

    # ego_path = "results/lbf/fcp_mlp/2025-03-31_16-08-42/fcp_train.pkl"
    # ego_net_type = "mlp"
    
    ego_ckpts = load_checkpoints(ego_path)

    # perform eval
    ego_basedir = os.path.dirname(ego_path)
    main(base_config, ego_config, partner_config, 
         ego_basedir, 
         ego_ckpts, train_partner_ckpts, 
         test_partner_ckpts=None, 
         num_episodes=32,
         ego_net_type=ego_net_type)<|MERGE_RESOLUTION|>--- conflicted
+++ resolved
@@ -4,13 +4,6 @@
 import jax
 import jax.numpy as jnp
 
-<<<<<<< HEAD
-from common.mlp_actor_critic import ActorCritic
-from common.s5_actor_critic import S5ActorCritic
-from fcp.utils import load_checkpoints, save_train_run
-from fcp.vis_utils import plot_eval_metrics
-=======
->>>>>>> 1bd96009
 from envs import make_env
 from envs.log_wrapper import LogWrapper
 from common.mlp_actor_critic import ActorCritic
@@ -242,15 +235,9 @@
                     lambda rng, partner_param: eval_pair_fn(rng, ego_param, partner_param),
                     in_axes=(0, 0)
                 )(rngs_ckpt, eval_params_flat)
-<<<<<<< HEAD
-            # Vmap over the m_fcp checkpoints.
-            return jax.vmap(eval_for_checkpoint, in_axes=(0, 0))(fcp_params_seed, total_rngs)
-        return jax.vmap(eval_fcp_seed, in_axes=(0, 0))(rngs, fcp_params)
-=======
             # Vmap over the m_ego checkpoints.
             return jax.vmap(eval_for_checkpoint, in_axes=(0, 0))(ego_params_seed, total_rngs)
         return jax.vmap(eval_ego_seed, in_axes=(0, 0))(rngs, ego_params)
->>>>>>> 1bd96009
 
     # --- 6. JIT-compile and run ---
     base_rng = jax.random.PRNGKey(base_config["SEED"])

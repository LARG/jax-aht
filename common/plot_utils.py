import os
from functools import partial
import jax
import jax.numpy as jnp
import seaborn as sns
import matplotlib.pyplot as plt

def get_metric_names(env_name):
    if env_name == "lbf":
        return ("percent_eaten", "returned_episode_returns")
    elif env_name == "overcooked-v1":
<<<<<<< HEAD
        return ("original_reward", "returned_episode_returns")
=======
        return ("base_return", "returned_episode_returns")
>>>>>>> 67300442
    else:
        return ("returned_episode_returns", "returned_episode_lengths")

@partial(jax.jit, static_argnames=['stats'])
def get_stats(metrics, stats: tuple):
    '''
    Computes mean and std of metrics of interest for each seed and update, 
    using only the final steps of episodes. Note that each rollout contains multiple episodes.

    metrics is a pytree where each leaf has shape 
        (num_seeds, num_updates, rollout_length, num_envs)
    stats is a tuple of strings, each corresponding to a metric of interest in metrics
    '''
    num_seeds, num_updates, rollout_len, _ = metrics["returned_episode_lengths"].shape

    # Get mask for final steps of episodes
    # mask = metrics["returned_episode_lengths"] > 0
    mask = metrics["returned_episode"]
    
    # Initialize output dictionary
    all_stats = {}
    stats = list(stats) # convert to list to correctly iterate if the tuple only has a single element
    for stat_name in stats:
        # Get the metric array
        metric_data = metrics[stat_name]  # Shape: (num_seeds, num_updates, rollout_length, num_envs)

        # Compute means and stds for each seed and update
        # Use masked operations to only consider final episode steps
        means = jnp.where(mask, metric_data, 0).sum(axis=(2, 3)) / mask.sum(axis=(2, 3))
        # For std, first compute masked values
        masked_vals = jnp.where(mask, metric_data, 0)
        squared_diff = (masked_vals - means[..., None, None]) ** 2
        variance = jnp.where(mask, squared_diff, 0).sum(axis=(2, 3)) / mask.sum(axis=(2, 3))
        stds = jnp.sqrt(variance)
        # Stack means and stds
        all_stats[stat_name] = jnp.stack([means, stds], axis=-1)
    
    return all_stats

def plot_train_metrics(all_stats, 
                       num_rollout_steps, num_envs,
                       savedir=None, savename=None,
                       show_plots=False
                       ):
    '''Each key in all_stats is a metric name, and the value is an array of shape (num_seeds, num_updates, 2)'''
    figures = {}
    for stat_name, stats in all_stats.items():
        stat_name = stat_name.replace("_", " ").title()
        num_seeds, num_updates, _ = stats.shape
        for i in range(num_seeds):
            print("Seed: ", i)
            print(f"Mean {stat_name} (Last Episode Step): ", stats[i, -1, 0])
            print(f"Std {stat_name} (Last Episode Step): ", stats[i, -1, 1])
            xs = jnp.arange(num_updates) * num_envs * num_rollout_steps
            means = stats[i, :, 0]
            stds = stats[i, :, 1]

            # Calculate upper and lower bounds for the shaded region
            upper_bound = means + stds
            lower_bound = means - stds

            # Create the plot
            plt.plot(xs, means, label=f"Seed {i}")

            # Shade the region between the bounds
            plt.fill_between(xs, lower_bound, upper_bound, 
                            alpha=0.3)
                        
        plt.xlabel("Time Step")
        plt.ylabel(stat_name)
        plt.title(f"Learning Curve for {stat_name}")
        plt.legend()
        
        # Get the current figure
        fig = plt.gcf()
        
        # Save the figure if requested
        savepath = None
        if savedir is not None and savename is not None:
            savepath = os.path.join(savedir, f"{savename}_{stat_name}.pdf")
            plt.savefig(savepath)
        figures[stat_name] = fig
        if show_plots:
            plt.show()
        
        plt.close(fig)
    
    return figures, savepath


def plot_xp_matrix(xp_matrix, xlabel, ylabel, title, 
                   higher_is_better=True,
                   savedir=None, savename=None,
                   show_plots=False
    ):
    if higher_is_better:
        colormap="coolwarm_r"
        arrow_str = r" ($\uparrow$)"
    else:    
        colormap="coolwarm"
        arrow_str = r" ($\downarrow$)"
    # Plot as heatmap
    plt.figure(figsize=(6, 5))
    sns.heatmap(xp_matrix, cmap=colormap, annot=False)
    plt.gca().invert_yaxis()
    plt.xlabel(xlabel)
    plt.ylabel(ylabel)
    plt.title(title + arrow_str)

    # Get the current figure
    fig = plt.gcf()
    
    # Save the figure if requested
    savepath = None
    if savedir is not None and savename is not None:
        savepath = os.path.join(savedir, f"{savename}.pdf")
        plt.savefig(savepath)
    if show_plots:
        plt.show()
    
    plt.close(fig)
    
    return fig, savepath

def plot_xp_from_eval_metrics(eval_metrics, metric_name, higher_is_better=True, agent_idx=0,
                      savedir=None, savename=None,
                      show_plots=True):
    '''
    Note that the FCP agent is always agent 0, the partner is agent 1. 
    
    eval_metrics is a dictionary with keys corresponding to metric names 
    and values as arrays of shape (num_seeds, num_fcp_checkpoints, num_eval_checkpoints, num_episodes, num_agents)
    '''
    # Select agent 0's data and compute mean over seeds and episodes
    heatmap_data = jnp.mean(eval_metrics[metric_name][:, :, :, :, agent_idx], axis=(0, 3))
    fig, savepath = plot_xp_matrix(heatmap_data, 
                   xlabel="Eval Checkpoint", ylabel="Ego Agent Checkpoint", 
                   title=f"Average {metric_name.replace('_', ' ').title()}", 
                   higher_is_better=higher_is_better,
                   savedir=savedir, savename=savename,
                   show_plots=show_plots)
    return fig, savepath
        <|MERGE_RESOLUTION|>--- conflicted
+++ resolved
@@ -9,11 +9,7 @@
     if env_name == "lbf":
         return ("percent_eaten", "returned_episode_returns")
     elif env_name == "overcooked-v1":
-<<<<<<< HEAD
-        return ("original_reward", "returned_episode_returns")
-=======
         return ("base_return", "returned_episode_returns")
->>>>>>> 67300442
     else:
         return ("returned_episode_returns", "returned_episode_lengths")
 

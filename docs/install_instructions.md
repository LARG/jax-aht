### Instructions
Instructions were tested on 9/4/25 with a fresh install w/Python 3.11 on a server with Nvidia A100 GPUs.

1. Create a conda environment: 

Command to install in specific directory with prefix:
 ```conda create --prefix <path_of_choice>/<your_env_name> python=3.11```

Command to install in default conda env location: 
```conda create --name your_env_name python=3.11```

2. Activate your conda environment:
```conda activate your_env_name```

3. Navigate to the repository directory and install in development mode:
```
cd /path/to/jax-aht
pip install -e .
```

This will automatically install all dependencies from `pyproject.toml` and set up the package for development.

4. Verify that CUDA is available by running `import jax; jax.devices()` in the Python interpreter.
You should see something like the following output:env--list
```
[CudaDevice(id=0)]
```

*If you instead see a warning message that a CPU-only version of Jax was installed, manually run: 
```pip install --upgrade "jax[cuda12]"```

<<<<<<< HEAD
*If you have cuda library installed elsewhere, check with `echo $LD_LIBRARY_PATH`. 
if the output is not empty, use
```
export LD_LIBRARY_PATH="" #so that it defaults to the pip-installed CUDA.
conda env config vars set LD_LIBRARY_PATH= #so that it unsets the LD_LIBRARY_PATH when the conda environment is activated.
```


5. Download evaluation data (optional, required for reproducing paper results):
=======
5. Download evaluation data to get the evaluation agents:
>>>>>>> 99bc42bf
```python download_eval_data.py```

6. Test the installation by running our IPPO implementation: 
```python marl/run.py task=lbf algorithm=ippo/lbf```

### Alternative Manual Installation

If you prefer the manual setup or encounter issues with the pip installation:

1. Follow steps 1-2 above
2. Install packages manually: `pip install -r requirements.txt`
3. Add project path to PYTHONPATH as a conda env var:
```
conda env config vars set PYTHONPATH=/path/to/repository/directory

# deactivate and reactivate to apply changes
conda deactivate 
conda activate your_env_name

# verify that pythonpath has been modified to include the current project dir
echo $PYTHONPATH
```

*if for some reason you need to remove the conda env var, you can run 
```conda env config vars unset PYTHONPATH```<|MERGE_RESOLUTION|>--- conflicted
+++ resolved
@@ -1,5 +1,5 @@
-### Instructions
-Instructions were tested on 9/4/25 with a fresh install w/Python 3.11 on a server with Nvidia A100 GPUs.
+# Instructions
+Instructions were tested on 9/4/25 with a fresh install w/Python 3.11.
 
 1. Create a conda environment: 
 
@@ -29,25 +29,14 @@
 *If you instead see a warning message that a CPU-only version of Jax was installed, manually run: 
 ```pip install --upgrade "jax[cuda12]"```
 
-<<<<<<< HEAD
-*If you have cuda library installed elsewhere, check with `echo $LD_LIBRARY_PATH`. 
-if the output is not empty, use
-```
-export LD_LIBRARY_PATH="" #so that it defaults to the pip-installed CUDA.
-conda env config vars set LD_LIBRARY_PATH= #so that it unsets the LD_LIBRARY_PATH when the conda environment is activated.
-```
-
-
-5. Download evaluation data (optional, required for reproducing paper results):
-=======
 5. Download evaluation data to get the evaluation agents:
->>>>>>> 99bc42bf
 ```python download_eval_data.py```
 
 6. Test the installation by running our IPPO implementation: 
 ```python marl/run.py task=lbf algorithm=ippo/lbf```
 
-### Alternative Manual Installation
+
+# Alternative Manual Installation
 
 If you prefer the manual setup or encounter issues with the pip installation:
 
@@ -66,4 +55,18 @@
 ```
 
 *if for some reason you need to remove the conda env var, you can run 
-```conda env config vars unset PYTHONPATH```+```conda env config vars unset PYTHONPATH```
+4. Follow remaining installation steps from Step 4 onwards. 
+
+# Troubleshooting
+
+We provide some basic troubleshooting guidance.
+ 
+## If the installed CUDA library is not found: 
+
+You may have a CUDA library installed elsewhere, check with `echo $LD_LIBRARY_PATH`. 
+If the output is not empty, use:
+```
+export LD_LIBRARY_PATH="" #so that it defaults to the pip-installed CUDA.
+conda env config vars set LD_LIBRARY_PATH= #so that it unsets the LD_LIBRARY_PATH when the conda environment is activated.
+```
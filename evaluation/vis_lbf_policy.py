'''Script to rollout a policy for a given number of episodes on the LBF environment.'''
import os
<<<<<<< HEAD
=======
import re
>>>>>>> d9a9e2d7
import jax
import jax.numpy as jnp

from envs import make_env
from evaluation.policy_loaders import MLPActorCriticLoader, S5ActorCriticLoader, RandomActor


def rollout(ego_run_path, partner_run_path, 
            ego_seed_idx, partner_seed_idx,
            ego_checkpoint_idx, partner_checkpoint_idx,
            num_episodes, render, highlight_agent_idx,
            savevideo, save_name, save_dir=None
            ):
    env = make_env('lbf', env_kwargs={"highlight_agent_idx": highlight_agent_idx})
    action_dim = env.action_spaces['agent_0'].n
    obs_dim = env.observation_spaces['agent_0'].shape[0]

    policies = {}
    policies[0] = MLPActorCriticLoader(ego_run_path, action_dim, obs_dim, 
                                      n=ego_seed_idx, m=ego_checkpoint_idx)
    policies[1] = MLPActorCriticLoader(partner_run_path, action_dim, obs_dim, 
                                      n=partner_seed_idx, m=partner_checkpoint_idx) 

    # Rollout
    states = []
    hstates = {k: v.init_hstate(1) for k, v in policies.items()}
    key = jax.random.PRNGKey(112358)

    for episode in range(num_episodes):
        key, subkey = jax.random.split(key)
        obs, state = env.reset(subkey)

        done = {agent: False for agent in env.agents}
        done['__all__'] = False
        total_rewards = {agent: 0.0 for agent in env.agents}
        num_steps = 0
        while not done['__all__']:
            # Get available actions for each agent
            avail_actions = env.get_avail_actions(state)
            
            # Sample actions for each agent
            actions = {}
            for i, agent in enumerate(env.agents):
                # Policies tend to perform better on LBF in train mode
                action, new_hstate_i, key = policies[i].act(
                    obs=obs[agent].reshape(1, 1, -1), 
                    done=jnp.array([done[agent]]).reshape(1, 1), 
                    avail_actions=avail_actions[agent], 
                    hstate=hstates[i], 
                    rng=key, 
                    test_mode=False)

                actions[agent] = action.squeeze()
                hstates[i] = new_hstate_i
            
            key, subkey = jax.random.split(key)
            obs, state, rewards, done, info = env.step(subkey, state, actions)

            # Process observations, rewards, dones, and info as needed
            for agent in env.agents:
                total_rewards[agent] += rewards[agent]
                # print("action is ", actions[agent])
                # print("obs", obs[agent], "type", type(obs[agent]))
                # print("rewards", rewards[agent], "type", type(rewards[agent]))
                # print("dones", done[agent], "type", type(done[agent]))
                # print("info", info, "type", type(info))
                # print("avail actions are ", avail_actions[agent])
            num_steps += 1        
            states.append(state)

            if render:         
                env.render(state)

        print(f"Episode {episode} finished. Total rewards: {total_rewards}. Num steps: {num_steps}")
        
    if savevideo:
        if save_dir is None: 
            savepath = f"results/lbf/videos/{save_name}.mp4"
        else:
            savepath = f"{save_dir}/{save_name}.mp4"

        anim = env.animate(states, interval=150)
<<<<<<< HEAD
        if not os.path.exists("results/lbf/videos"):
            os.makedirs("results/lbf/videos", exist_ok=True)
        try:
            anim.save(
                f"results/lbf/videos/{save_name}.mp4", 
                writer="ffmpeg"
            )
        except:
            anim.save(
                f"results/lbf/videos/{save_name}.gif",
            )
=======
        anim.save(savepath, 
                  writer="ffmpeg")
>>>>>>> d9a9e2d7

if __name__ == "__main__":
    NUM_EPISODES = 2
    RENDER = False
    SAVEVIDEO = True

    ego_run_path = "eval_teammates/lbf/ippo/2025-04-21_23-41-17/saved_train_run"
    partner_run_path = ego_run_path

    ego_name = re.findall("\d{4}-\d{2}-\d{2}_\d{2}-\d{2}-\d{2}", ego_run_path)[0]
    partner_name = re.findall("\d{4}-\d{2}-\d{2}_\d{2}-\d{2}-\d{2}", partner_run_path)[0]
    for ego_seed_idx in range(3):
        # ego_seed_idx, ego_checkpoint_idx = 0, -1
        # partner_seed_idx, partner_checkpoint_idx = 0, -1
        ego_checkpoint_idx = 1
        partner_seed_idx = ego_seed_idx
        partner_checkpoint_idx = ego_checkpoint_idx

        save_name = f"seed={ego_seed_idx}_checkpoint={ego_checkpoint_idx}"

    
        rollout(ego_run_path=ego_run_path, 
                partner_run_path=partner_run_path,
                ego_seed_idx=ego_seed_idx,
                partner_seed_idx=partner_seed_idx,
                ego_checkpoint_idx=ego_checkpoint_idx, # use last checkpoint
                partner_checkpoint_idx=partner_checkpoint_idx, # use last checkpoint
                num_episodes=NUM_EPISODES, 
                render=RENDER, 
                highlight_agent_idx=0, # highlight the ego agent
                savevideo=SAVEVIDEO,
                save_name=save_name,
                save_dir=os.path.dirname(ego_run_path)
                )<|MERGE_RESOLUTION|>--- conflicted
+++ resolved
@@ -1,9 +1,6 @@
 '''Script to rollout a policy for a given number of episodes on the LBF environment.'''
 import os
-<<<<<<< HEAD
-=======
 import re
->>>>>>> d9a9e2d7
 import jax
 import jax.numpy as jnp
 
@@ -81,27 +78,24 @@
         
     if savevideo:
         if save_dir is None: 
-            savepath = f"results/lbf/videos/{save_name}.mp4"
+            save_dir = "results/lbf/videos"
+            savepath = f"{save_dir}/{save_name}"
         else:
-            savepath = f"{save_dir}/{save_name}.mp4"
+            savepath = f"{save_dir}/{save_name}"
 
         anim = env.animate(states, interval=150)
-<<<<<<< HEAD
-        if not os.path.exists("results/lbf/videos"):
-            os.makedirs("results/lbf/videos", exist_ok=True)
+        if not os.path.exists(save_dir):
+            os.makedirs(save_dir, exist_ok=True)
+
         try:
             anim.save(
-                f"results/lbf/videos/{save_name}.mp4", 
+                f"{savepath}.mp4", 
                 writer="ffmpeg"
             )
         except:
             anim.save(
-                f"results/lbf/videos/{save_name}.gif",
+                f"{savepath}.gif",
             )
-=======
-        anim.save(savepath, 
-                  writer="ffmpeg")
->>>>>>> d9a9e2d7
 
 if __name__ == "__main__":
     NUM_EPISODES = 2

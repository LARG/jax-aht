--- conflicted
+++ resolved
@@ -81,13 +81,8 @@
     # Initialize agents
     print("Initializing agents...")
     # choices: lexicographic, reverse_lexicographic, column_major, reverse_column_major, nearest_agent, farthest_agent
-<<<<<<< HEAD
-    agent0 = SequentialFruitAgent(agent_id=0, grid_size=7, num_fruits=3, ordering_strategy='nearest_agent') # boxed
-    agent1 = SequentialFruitAgent(agent_id=1, grid_size=7, num_fruits=3, ordering_strategy='farthest_agent') # not boxed
-=======
     agent0 = SequentialFruitAgent(grid_size=7, num_fruits=3, ordering_strategy='lexicographic') # boxed
     agent1 = SequentialFruitAgent(grid_size=7, num_fruits=3, ordering_strategy='lexicographic') # not boxed
->>>>>>> d9a9e2d7
     print("Agents initialized")
     
     print("Agent 0:", agent0.get_name())
@@ -145,19 +140,11 @@
     DEBUG = False
     VISUALIZE = False
     SAVE_VIDEO = not VISUALIZE    
-<<<<<<< HEAD
-    NUM_EPISODES = 10
-=======
     NUM_EPISODES = 5
->>>>>>> d9a9e2d7
 
 
     with jax.disable_jit(DEBUG):
         main(num_episodes=NUM_EPISODES, 
-<<<<<<< HEAD
-             max_steps=10,
-=======
              max_steps=30,
->>>>>>> d9a9e2d7
              visualize=VISUALIZE, 
              save_video=SAVE_VIDEO) 
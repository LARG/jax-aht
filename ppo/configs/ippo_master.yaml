--- conflicted
+++ resolved
@@ -2,7 +2,6 @@
   - ippo_defaults
   - _self_         # Ensures that values in this file override imported ones if needed
 
-<<<<<<< HEAD
 ENV_NAME: overcooked-v2
 NUM_STEPS: 400 # rollout length must be greater than episode length
 ENV_KWARGS: {
@@ -12,28 +11,16 @@
 }
 
 TOTAL_TIMESTEPS: 5e6
-=======
-ENV_NAME: lbf
-ROLLOUT_LENGTH: 128 # rollout length must be greater than episode length
-ENV_KWARGS: {}
-
-TOTAL_TIMESTEPS: 3e6
->>>>>>> 8629a119
 SEED: 12345
 
 # WandB Params
 logger: 
   project: aht-benchmark
   entity: aht-project
-<<<<<<< HEAD
   mode: offline # options: online, offline, disabled
   verbose: true
-=======
-  mode: online # options: online, offline, disabled
-  verbose: false
   log_train_out: # whether to log the out dictionary
 
->>>>>>> 8629a119
 
 local_logger:
   save_figures: true

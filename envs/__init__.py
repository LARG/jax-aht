import copy

import jaxmarl
import jumanji
from jumanji.environments.routing.lbf.generator import RandomGenerator as LbfGenerator

from envs.lbf.adhoc_lbf_viewer import AdHocLBFViewer
from envs.jumanji_jaxmarl_wrapper import JumanjiToJaxMARL
from envs.reward_shaping_jumanji_jaxmarl_wrapper import RewardShapingJumanjiToJaxMARL
from envs.overcooked.overcooked_wrapper import OvercookedWrapper
from envs.overcooked.augmented_layouts import augmented_layouts

def process_default_args(env_kwargs: dict, default_args: dict):
    '''Helper function to process generator and viewer args for Jumanji environments. 
    If env_args and default_args have any key overlap, overwrite 
    args in default_args with those in env_args, deleting those in env_args
    '''
    env_kwargs_copy = dict(copy.deepcopy(env_kwargs))
    default_args_copy = dict(copy.deepcopy(default_args))
    for key in env_kwargs:
        if key in default_args:
            default_args_copy[key] = env_kwargs[key]
            del env_kwargs_copy[key]
    return default_args_copy, env_kwargs_copy

def make_env(env_name: str, env_kwargs: dict = {}):
<<<<<<< HEAD
    if env_name in ['lbf', 'lbf-reward-shaping']:
        generator_args = {"grid_size": 7, "fov": 7, 
=======
    if env_name == "lbf":
        default_generator_args = {"grid_size": 7, "fov": 7, 
>>>>>>> c369fdcc
                          "num_agents": 2, "num_food": 3, 
                          "max_agent_level": 2, "force_coop": True}
        default_viewer_args = {"highlight_agent_idx": 0} # None to disable highlighting

        generator_args, env_kwargs_copy = process_default_args(env_kwargs, default_generator_args)
        viewer_args, env_kwargs_copy = process_default_args(env_kwargs_copy, default_viewer_args)
        env = jumanji.make('LevelBasedForaging-v0', 
<<<<<<< HEAD
                            generator=RandomGenerator(**generator_args),
                            **env_kwargs_copy)
        if env_name == 'lbf-reward-shaping':
            env = RewardShapingJumanjiToJaxMARL(env)
        else:
            env = JumanjiToJaxMARL(env)

    elif env_name == 'overcooked-v2':
=======
                            generator=LbfGenerator(**generator_args),
                            **env_kwargs_copy,
                            viewer=AdHocLBFViewer(grid_size=generator_args["grid_size"],
                                                  **viewer_args))
        env = JumanjiToJaxMARL(env)
        
    elif env_name == 'overcooked-v1':
        default_env_kwargs = {"random_reset": True, "random_obj_state": False, "max_steps": 400}
        env_kwargs_copy = dict(copy.deepcopy(env_kwargs))
        # add default args that are not already in env_kwargs
        for key in default_env_kwargs:
            if key not in env_kwargs:
                env_kwargs_copy[key] = default_env_kwargs[key]

>>>>>>> c369fdcc
        layout = augmented_layouts[env_kwargs['layout']]
        env_kwargs_copy["layout"] = layout
        env = OvercookedWrapper(**env_kwargs_copy)
    else:
        env = jaxmarl.make(env_name, **env_kwargs)
    return env<|MERGE_RESOLUTION|>--- conflicted
+++ resolved
@@ -9,6 +9,7 @@
 from envs.reward_shaping_jumanji_jaxmarl_wrapper import RewardShapingJumanjiToJaxMARL
 from envs.overcooked.overcooked_wrapper import OvercookedWrapper
 from envs.overcooked.augmented_layouts import augmented_layouts
+
 
 def process_default_args(env_kwargs: dict, default_args: dict):
     '''Helper function to process generator and viewer args for Jumanji environments. 
@@ -24,13 +25,8 @@
     return default_args_copy, env_kwargs_copy
 
 def make_env(env_name: str, env_kwargs: dict = {}):
-<<<<<<< HEAD
     if env_name in ['lbf', 'lbf-reward-shaping']:
-        generator_args = {"grid_size": 7, "fov": 7, 
-=======
-    if env_name == "lbf":
         default_generator_args = {"grid_size": 7, "fov": 7, 
->>>>>>> c369fdcc
                           "num_agents": 2, "num_food": 3, 
                           "max_agent_level": 2, "force_coop": True}
         default_viewer_args = {"highlight_agent_idx": 0} # None to disable highlighting
@@ -38,21 +34,15 @@
         generator_args, env_kwargs_copy = process_default_args(env_kwargs, default_generator_args)
         viewer_args, env_kwargs_copy = process_default_args(env_kwargs_copy, default_viewer_args)
         env = jumanji.make('LevelBasedForaging-v0', 
-<<<<<<< HEAD
-                            generator=RandomGenerator(**generator_args),
-                            **env_kwargs_copy)
+                            generator=LbfGenerator(**generator_args),
+                            **env_kwargs_copy,
+                            viewer=AdHocLBFViewer(grid_size=generator_args["grid_size"],
+                                                  **viewer_args))
+
         if env_name == 'lbf-reward-shaping':
             env = RewardShapingJumanjiToJaxMARL(env)
         else:
             env = JumanjiToJaxMARL(env)
-
-    elif env_name == 'overcooked-v2':
-=======
-                            generator=LbfGenerator(**generator_args),
-                            **env_kwargs_copy,
-                            viewer=AdHocLBFViewer(grid_size=generator_args["grid_size"],
-                                                  **viewer_args))
-        env = JumanjiToJaxMARL(env)
         
     elif env_name == 'overcooked-v1':
         default_env_kwargs = {"random_reset": True, "random_obj_state": False, "max_steps": 400}
@@ -62,7 +52,6 @@
             if key not in env_kwargs:
                 env_kwargs_copy[key] = default_env_kwargs[key]
 
->>>>>>> c369fdcc
         layout = augmented_layouts[env_kwargs['layout']]
         env_kwargs_copy["layout"] = layout
         env = OvercookedWrapper(**env_kwargs_copy)

--- conflicted
+++ resolved
@@ -38,15 +38,11 @@
                             **env_kwargs_copy,
                             viewer=AdHocLBFViewer(grid_size=generator_args["grid_size"],
                                                   **viewer_args))
-<<<<<<< HEAD
 
         if env_name == 'lbf-reward-shaping':
-            env = RewardShapingJumanjiToJaxMARL(env)
+            env = RewardShapingJumanjiToJaxMARL(env, share_rewards=True)
         else:
-            env = JumanjiToJaxMARL(env)
-=======
-        env = JumanjiToJaxMARL(env, share_rewards=True)
->>>>>>> d9a9e2d7
+            env = JumanjiToJaxMARL(env, share_rewards=True)
         
     elif env_name == 'overcooked-v1':
         default_env_kwargs = {"random_reset": True, "random_obj_state": False, "max_steps": 400}

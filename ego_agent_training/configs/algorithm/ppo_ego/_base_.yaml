# @package algorithm
# ^ tells hydra to place these value directly under algorithm key
ALG: ppo_ego
EGO_ACTOR_TYPE: s5
NUM_EGO_TRAIN_SEEDS: 1
TOTAL_TIMESTEPS: 1e7
NUM_CHECKPOINTS: 5
NUM_ENVS: 8
LR: 1.e-4
UPDATE_EPOCHS: 15
NUM_MINIBATCHES: 4
GAMMA: 0.99
GAE_LAMBDA: 0.95
CLIP_EPS: 0.05
ENT_COEF: 0.01
VF_COEF: 0.5
MAX_GRAD_NORM: 1.0
ANNEAL_LR: true
partner_agent: # partner config for ppo_ego
  name: ippo
  path: null # Please set the path to a partner agent checkpoint. You will also need to set the actor_type, ckpt_key, and specify the partner idxs to load. 
  actor_type: mlp
  ckpt_key: final_params
<<<<<<< HEAD
  idx_list: [0]
  # name: rotate # overcooked cramped room
  # path: results/overcooked-v1/cramped_room/oe_persistent/paper-v0:1reg/2025-05-10_16-28-55/saved_train_run/
  # actor_type: actor_with_double_critic
  # custom_loader:
  #   name: open_ended # if null, use default loader
  #   type: ego # options: ego, partner
  # ckpt_key: final_buffer
  # idx_list: [[0, -1]]
=======
  idx_list: [0]
>>>>>>> 4720c6dd
<|MERGE_RESOLUTION|>--- conflicted
+++ resolved
@@ -18,19 +18,7 @@
 ANNEAL_LR: true
 partner_agent: # partner config for ppo_ego
   name: ippo
-  path: null # Please set the path to a partner agent checkpoint. You will also need to set the actor_type, ckpt_key, and specify the partner idxs to load. 
+  path: null # Please set the path to a partner agent checkpoint. You will also need to set the actor_type, ckpt_key, and specify the partner idxs to load.
   actor_type: mlp
   ckpt_key: final_params
-<<<<<<< HEAD
-  idx_list: [0]
-  # name: rotate # overcooked cramped room
-  # path: results/overcooked-v1/cramped_room/oe_persistent/paper-v0:1reg/2025-05-10_16-28-55/saved_train_run/
-  # actor_type: actor_with_double_critic
-  # custom_loader:
-  #   name: open_ended # if null, use default loader
-  #   type: ego # options: ego, partner
-  # ckpt_key: final_buffer
-  # idx_list: [[0, -1]]
-=======
-  idx_list: [0]
->>>>>>> 4720c6dd
+  idx_list: [0]
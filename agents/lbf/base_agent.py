from functools import partial
from typing import Tuple

import jax
import jax.numpy as jnp
from flax import struct
from jumanji.environments.routing.lbf.types import Agent, Food, State as LBFState
from envs.jumanji_jaxmarl_wrapper import WrappedEnvState


@struct.dataclass
class AgentState:
<<<<<<< HEAD
    rng_key: jax.random.PRNGKey
=======
    agent_id: int
>>>>>>> d9a9e2d7

class BaseAgent:
    """A base heuristic agent for the LBF environment.
    """
    def __init__(self):
        pass

    def init_agent_state(self, agent_id: int) -> AgentState:
        return AgentState(agent_id=agent_id)

    def get_name(self):
        return self.__class__.__name__

    @partial(jax.jit, static_argnums=(0,))
    def get_action(self, obs: jnp.ndarray, 
                   env_state: WrappedEnvState, 
<<<<<<< HEAD
                   agent_state: AgentState=None) -> Tuple[int, AgentState]:
=======
                   agent_state: AgentState=None, 
                   rng: jax.random.PRNGKey=None) -> Tuple[int, AgentState]:
>>>>>>> d9a9e2d7
        """Get action and updated state based on observation and current state.
        
        Args:
            obs: Flattened observation array
            env_state: WrappedEnvState containing the LBF environment state
            agent_state: AgentState containing agent's internal state
<<<<<<< HEAD
            
=======
            rng: jax.random.PRNGKey for any stochasticity. The rng key is not returned,
                so the user should split the key before passing it to an agent. 
>>>>>>> d9a9e2d7
        Returns:
            action, AgentState
        """
        lbf_env_state = env_state.env_state # extract LBFEnvState from the Jumanji wrapped env state
<<<<<<< HEAD
        action, agent_state = self._get_action(obs, lbf_env_state, agent_state)
=======
        action, agent_state = self._get_action(obs, lbf_env_state, agent_state, rng)
>>>>>>> d9a9e2d7
        return action, agent_state<|MERGE_RESOLUTION|>--- conflicted
+++ resolved
@@ -10,11 +10,7 @@
 
 @struct.dataclass
 class AgentState:
-<<<<<<< HEAD
-    rng_key: jax.random.PRNGKey
-=======
     agent_id: int
->>>>>>> d9a9e2d7
 
 class BaseAgent:
     """A base heuristic agent for the LBF environment.
@@ -31,31 +27,19 @@
     @partial(jax.jit, static_argnums=(0,))
     def get_action(self, obs: jnp.ndarray, 
                    env_state: WrappedEnvState, 
-<<<<<<< HEAD
-                   agent_state: AgentState=None) -> Tuple[int, AgentState]:
-=======
                    agent_state: AgentState=None, 
                    rng: jax.random.PRNGKey=None) -> Tuple[int, AgentState]:
->>>>>>> d9a9e2d7
         """Get action and updated state based on observation and current state.
         
         Args:
             obs: Flattened observation array
             env_state: WrappedEnvState containing the LBF environment state
             agent_state: AgentState containing agent's internal state
-<<<<<<< HEAD
-            
-=======
             rng: jax.random.PRNGKey for any stochasticity. The rng key is not returned,
                 so the user should split the key before passing it to an agent. 
->>>>>>> d9a9e2d7
         Returns:
             action, AgentState
         """
         lbf_env_state = env_state.env_state # extract LBFEnvState from the Jumanji wrapped env state
-<<<<<<< HEAD
-        action, agent_state = self._get_action(obs, lbf_env_state, agent_state)
-=======
         action, agent_state = self._get_action(obs, lbf_env_state, agent_state, rng)
->>>>>>> d9a9e2d7
         return action, agent_state
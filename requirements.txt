# from jax ai stack v2025.2.5
jax[cuda12]==0.5.3
chex==0.1.88
flax==0.10.2
ml_dtypes==0.4.0
optax==0.2.4
orbax-checkpoint==0.11.1
orbax-export==0.0.6

# others
gymnax
distrax
safetensors
moviepy
ffmpeg
prettytable
rliable
matplotlib
wandb
omegaconf
hydra-core
plotly
<<<<<<< HEAD
prettytable
=======
kaleido
>>>>>>> 3e57ab6f

jumanji==1.1.0
jaxmarl==0.0.7
<|MERGE_RESOLUTION|>--- conflicted
+++ resolved
@@ -20,11 +20,9 @@
 omegaconf
 hydra-core
 plotly
-<<<<<<< HEAD
 prettytable
-=======
 kaleido
->>>>>>> 3e57ab6f
+gdown
 
 jumanji==1.1.0
 jaxmarl==0.0.7

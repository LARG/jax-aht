<<<<<<< HEAD
=======
import hydra
from omegaconf import OmegaConf
from common.wandb_visualizations import Logger

from BRDiv import run_brdiv
from LBRDiv import run_lbrdiv
from fcp import train_fcp_partners
from ego_agent_training.ppo_ego import log_metrics as log_ego_metrics
from evaluation.heldout_eval import run_heldout_evaluation, log_heldout_metrics
from common.plot_utils import get_metric_names
from train_ego import train_ego_agent


@hydra.main(version_base=None, config_path="configs", config_name="base_config_teammate")
def run_training(cfg):
    print(OmegaConf.to_yaml(cfg, resolve=True))
    wandb_logger = Logger(cfg)
    cfg = OmegaConf.to_container(cfg, resolve=True, throw_on_missing=True)

    # train partner population
    if cfg["algorithm"]["ALG"] == "brdiv":
        partner_params, partner_population = run_brdiv(cfg, wandb_logger)
    elif cfg["algorithm"]["ALG"] == "fcp":
        partner_params, partner_population = train_fcp_partners(cfg, wandb_logger)
    elif cfg["algorithm"]["ALG"] == "lbrdiv":
        partner_params, partner_population = run_lbrdiv(cfg, wandb_logger)
    else:
        raise NotImplementedError("Selected method not implemented.")
    
    metric_names = get_metric_names(cfg["task"]["ENV_NAME"])
    if cfg["train_ego"]:
        out, ego_policy, init_ego_params = train_ego_agent(cfg["ego_train_algorithm"], wandb_logger, partner_params, partner_population)
        log_ego_metrics(cfg, out, wandb_logger, metric_names)
    
    if cfg["run_heldout_eval"]:
        eval_metrics, ego_names, heldout_names = run_heldout_evaluation(cfg, ego_policy, out['final_params'], init_ego_params)
        log_heldout_metrics(cfg, wandb_logger, eval_metrics, ego_names, heldout_names, metric_names, log_dim0_as_curve=False)
    wandb_logger.close()

if __name__ == '__main__':
    run_training()
>>>>>>> d9a9e2d7
<|MERGE_RESOLUTION|>--- conflicted
+++ resolved
@@ -1,5 +1,3 @@
-<<<<<<< HEAD
-=======
 import hydra
 from omegaconf import OmegaConf
 from common.wandb_visualizations import Logger
@@ -40,5 +38,4 @@
     wandb_logger.close()
 
 if __name__ == '__main__':
-    run_training()
->>>>>>> d9a9e2d7
+    run_training()